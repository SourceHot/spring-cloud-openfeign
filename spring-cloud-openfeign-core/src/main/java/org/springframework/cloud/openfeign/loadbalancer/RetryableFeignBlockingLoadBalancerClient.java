--- conflicted
+++ resolved
@@ -118,7 +118,6 @@
 						LOG.debug("Service instance retrieved from LoadBalancedRetryContext: was null. "
 								+ "Reattempting service instance selection");
 					}
-<<<<<<< HEAD
 					ServiceInstance previousServiceInstance = lbContext.getPreviousServiceInstance();
 					String hint = getHint(serviceId);
 					DefaultRequest<RetryableRequestContext> lbRequest = new DefaultRequest<>(
@@ -129,11 +128,6 @@
 						LOG.debug(String.format("Selected service instance: %s", retrievedServiceInstance));
 					}
 					lbContext.setServiceInstance(retrievedServiceInstance);
-=======
-					String reconstructedUrl = loadBalancerClient
-							.reconstructURI(serviceInstance, originalUri).toString();
-					feignRequest = buildRequest(request, reconstructedUrl);
->>>>>>> 64d3f05e
 				}
 
 				if (retrievedServiceInstance == null) {
@@ -154,8 +148,7 @@
 					}
 					String reconstructedUrl = loadBalancerClient.reconstructURI(retrievedServiceInstance, originalUri)
 							.toString();
-					feignRequest = Request.create(request.httpMethod(), reconstructedUrl, request.headers(),
-							request.body(), request.charset(), request.requestTemplate());
+					feignRequest = buildRequest(request, reconstructedUrl);
 				}
 			}
 			org.springframework.cloud.client.loadbalancer.Response<ServiceInstance> lbResponse = new DefaultResponse(
@@ -179,17 +172,12 @@
 		});
 	}
 
-<<<<<<< HEAD
+	protected Request buildRequest(Request request, String reconstructedUrl) {
+		return Request.create(request.httpMethod(), reconstructedUrl, request.headers(), request.body(),
+				request.charset(), request.requestTemplate());
+	}
+
 	private RetryTemplate buildRetryTemplate(String serviceId, Request request, LoadBalancedRetryPolicy retryPolicy) {
-=======
-	protected Request buildRequest(Request request, String reconstructedUrl) {
-		return Request.create(request.httpMethod(), reconstructedUrl, request.headers(),
-				request.body(), request.charset(), request.requestTemplate());
-	}
-
-	private RetryTemplate buildRetryTemplate(String serviceId, Request request,
-			LoadBalancedRetryPolicy retryPolicy) {
->>>>>>> 64d3f05e
 		RetryTemplate retryTemplate = new RetryTemplate();
 		BackOffPolicy backOffPolicy = this.loadBalancedRetryFactory.createBackOffPolicy(serviceId);
 		retryTemplate.setBackOffPolicy(backOffPolicy == null ? new NoBackOffPolicy() : backOffPolicy);
