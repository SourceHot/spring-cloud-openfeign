/*
 * Copyright 2013-2020 the original author or authors.
 *
 * Licensed under the Apache License, Version 2.0 (the "License");
 * you may not use this file except in compliance with the License.
 * You may obtain a copy of the License at
 *
 *      https://www.apache.org/licenses/LICENSE-2.0
 *
 * Unless required by applicable law or agreed to in writing, software
 * distributed under the License is distributed on an "AS IS" BASIS,
 * WITHOUT WARRANTIES OR CONDITIONS OF ANY KIND, either express or implied.
 * See the License for the specific language governing permissions and
 * limitations under the License.
 */

package org.springframework.cloud.openfeign;

import feign.Feign;
import feign.Target;

import org.springframework.cloud.client.circuitbreaker.CircuitBreaker;
import org.springframework.cloud.client.circuitbreaker.CircuitBreakerFactory;

/**
 * Allows Feign interfaces to work with {@link CircuitBreaker}.
 *
 * @author Marcin Grzejszczak
 * @since 3.0.0
 */
public final class FeignCircuitBreaker {

	private FeignCircuitBreaker() {
		throw new IllegalStateException("Don't instantiate a utility class");
	}

	/**
	 * @return builder for Feign CircuitBreaker integration
	 */
	public static Builder builder() {
		return new Builder();
	}

	/**
	 * Builder for Feign CircuitBreaker integration.
	 */
	public static final class Builder extends Feign.Builder {

		private CircuitBreakerFactory circuitBreakerFactory;

		private String feignClientName;

		Builder circuitBreakerFactory(CircuitBreakerFactory circuitBreakerFactory) {
			this.circuitBreakerFactory = circuitBreakerFactory;
			return this;
		}

		Builder feignClientName(String feignClientName) {
			this.feignClientName = feignClientName;
			return this;
		}

		public <T> T target(Target<T> target, T fallback) {
			return build(fallback != null ? new FallbackFactory.Default<T>(fallback) : null).newInstance(target);
		}

		public <T> T target(Target<T> target, FallbackFactory<? extends T> fallbackFactory) {
			return build(fallbackFactory).newInstance(target);
		}

		@Override
		public <T> T target(Target<T> target) {
			return build(null).newInstance(target);
		}

		public Feign build(final FallbackFactory<?> nullableFallbackFactory) {
<<<<<<< HEAD
			super.invocationHandlerFactory(new InvocationHandlerFactory() {
				@Override
				public InvocationHandler create(Target target, Map<Method, MethodHandler> dispatch) {
					return new FeignCircuitBreakerInvocationHandler(circuitBreakerFactory, feignClientName, target,
							dispatch, nullableFallbackFactory);
				}
			});
=======
			super.invocationHandlerFactory(
					(target, dispatch) -> new FeignCircuitBreakerInvocationHandler(
							circuitBreakerFactory, feignClientName, target, dispatch,
							nullableFallbackFactory));
>>>>>>> bbef0820
			return super.build();
		}

	}

}<|MERGE_RESOLUTION|>--- conflicted
+++ resolved
@@ -1,5 +1,5 @@
 /*
- * Copyright 2013-2020 the original author or authors.
+ * Copyright 2013-2021 the original author or authors.
  *
  * Licensed under the Apache License, Version 2.0 (the "License");
  * you may not use this file except in compliance with the License.
@@ -74,20 +74,8 @@
 		}
 
 		public Feign build(final FallbackFactory<?> nullableFallbackFactory) {
-<<<<<<< HEAD
-			super.invocationHandlerFactory(new InvocationHandlerFactory() {
-				@Override
-				public InvocationHandler create(Target target, Map<Method, MethodHandler> dispatch) {
-					return new FeignCircuitBreakerInvocationHandler(circuitBreakerFactory, feignClientName, target,
-							dispatch, nullableFallbackFactory);
-				}
-			});
-=======
-			super.invocationHandlerFactory(
-					(target, dispatch) -> new FeignCircuitBreakerInvocationHandler(
-							circuitBreakerFactory, feignClientName, target, dispatch,
-							nullableFallbackFactory));
->>>>>>> bbef0820
+			super.invocationHandlerFactory((target, dispatch) -> new FeignCircuitBreakerInvocationHandler(
+					circuitBreakerFactory, feignClientName, target, dispatch, nullableFallbackFactory));
 			return super.build();
 		}
 
