--- conflicted
+++ resolved
@@ -158,16 +158,8 @@
 	public void registerFeignClients(AnnotationMetadata metadata, BeanDefinitionRegistry registry) {
 
 		LinkedHashSet<BeanDefinition> candidateComponents = new LinkedHashSet<>();
-<<<<<<< HEAD
 		Map<String, Object> attrs = metadata.getAnnotationAttributes(EnableFeignClients.class.getName());
-		AnnotationTypeFilter annotationTypeFilter = new AnnotationTypeFilter(FeignClient.class);
 		final Class<?>[] clients = attrs == null ? null : (Class<?>[]) attrs.get("clients");
-=======
-		Map<String, Object> attrs = metadata
-				.getAnnotationAttributes(EnableFeignClients.class.getName());
-		final Class<?>[] clients = attrs == null ? null
-				: (Class<?>[]) attrs.get("clients");
->>>>>>> 14914b4c
 		if (clients == null || clients.length == 0) {
 			ClassPathScanningCandidateComponentProvider scanner = getScanner();
 			scanner.setResourceLoader(this.resourceLoader);
